# Byte-compiled / optimized / DLL files
__pycache__/
*.py[cod]
*$py.class

# C extensions
*.so

# Distribution / packaging
.Python
env/
build/
develop-eggs/
dist/
downloads/
eggs/
.eggs/
lib/
lib64/
parts/
sdist/
var/
*.egg-info/
.installed.cfg
*.egg

# PyInstaller
#  Usually these files are written by a python script from a template
#  before PyInstaller builds the exe, so as to inject date/other infos into it.
*.manifest
*.spec

# Installer logs
pip-log.txt
pip-delete-this-directory.txt

# Unit test / coverage reports
htmlcov/
.tox/
.coverage
.coverage.*
.cache
nosetests.xml
coverage.xml
*,cover
.hypothesis/

# Translations
*.mo
*.pot

# Django stuff:
*.log
local_settings.py

# Flask stuff:
instance/
.webassets-cache

# Scrapy stuff:
.scrapy

# Sphinx documentation
docs/_build/

# PyBuilder
target/

# IPython Notebook
.ipynb_checkpoints

# pyenv
.python-version

# celery beat schedule file
celerybeat-schedule

# dotenv
.env

# virtualenv
venv/
ENV/

# Spyder project settings
.spyderproject

# Rope project settings
.ropeproject

# .bak files
*.bak

<<<<<<< HEAD
.pytest_cache
=======
# hidden folders
.idea/
.pytest/
.pytest_cache/
>>>>>>> 49f5a991
<|MERGE_RESOLUTION|>--- conflicted
+++ resolved
@@ -91,11 +91,7 @@
 # .bak files
 *.bak
 
-<<<<<<< HEAD
-.pytest_cache
-=======
 # hidden folders
 .idea/
 .pytest/
-.pytest_cache/
->>>>>>> 49f5a991
+.pytest_cache/